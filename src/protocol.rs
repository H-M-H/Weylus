--- conflicted
+++ resolved
@@ -19,13 +19,10 @@
     KeyboardEvent(KeyboardEvent),
     GetCapturableList,
     Config(ClientConfiguration),
-<<<<<<< HEAD
     RequestVirtualKeysProfiles,
     SetVirtualKeysProfiles(String),
-=======
     PauseVideo,
     ResumeVideo,
->>>>>>> e59a375d
 }
 
 #[derive(Serialize, Deserialize, Debug)]

use autopilot::geometry::Size;
use autopilot::mouse;
use autopilot::mouse::ScrollDirection;
use autopilot::screen::size as screen_size;

use tracing::warn;

use crate::input::device::{InputDevice, InputDeviceType};
use crate::protocol::{Button, KeyboardEvent, KeyboardEventType, PointerEvent, WheelEvent};

use crate::capturable::{Capturable, Geometry};

pub struct AutoPilotDevice {
    capturable: Box<dyn Capturable>,
}

impl AutoPilotDevice {
    pub fn new(capturable: Box<dyn Capturable>) -> Self {
        Self { capturable }
    }
}

impl InputDevice for AutoPilotDevice {
    fn send_wheel_event(&mut self, event: &WheelEvent) {
        match event.dy {
            1..=i32::MAX => mouse::scroll(ScrollDirection::Up, 1),
            i32::MIN..=-1 => mouse::scroll(ScrollDirection::Down, 1),
            0 => {}
        }
    }

    fn send_pointer_event(&mut self, event: &PointerEvent) {
        if !event.is_primary {
            return;
        }
        if let Err(err) = self.capturable.before_input() {
            warn!("Failed to activate window, sending no input ({})", err);
            return;
        }
<<<<<<< HEAD
        let geometry = self.capturable.geometry();
        if let Err(err) = geometry {
            warn!("Failed to get window geometry, sending no input ({})", err);
            return;
        }
        let (x_rel, y_rel, width_rel, height_rel) = match geometry.unwrap() {
            Geometry::Relative(x, y, width, height) => (x, y, width, height),
            _ => unreachable!(),
=======
        let (x_rel, y_rel, width_rel, height_rel) = match self.capturable.geometry_relative() {
            Ok(g) => g,
            Err(e) => {
                warn!("Failed to get window geometry, sending no input ({})", e);
                return;
            }
>>>>>>> 6411ba45
        };
        #[cfg(not(target_os = "macos"))]
        let Size { width, height } = screen_size();
        #[cfg(target_os = "macos")]
        let (_, _, width, height) = match crate::capturable::core_graphics::screen_coordsys() {
            Ok(bounds) => bounds,
            Err(err) => {
                warn!("Could not determine global coordinate system: {}", err);
                return;
            }
        };
        if let Err(err) = mouse::move_to(autopilot::geometry::Point::new(
            (event.x * width_rel + x_rel) * width,
            (event.y * height_rel + y_rel) * height,
        )) {
            warn!("Could not move mouse: {}", err);
        }
        match event.button {
            Button::PRIMARY => {
                mouse::toggle(mouse::Button::Left, event.buttons.contains(event.button))
            }
            Button::AUXILARY => {
                mouse::toggle(mouse::Button::Middle, event.buttons.contains(event.button))
            }
            Button::SECONDARY => {
                mouse::toggle(mouse::Button::Right, event.buttons.contains(event.button))
            }
            _ => (),
        }
    }

    fn send_keyboard_event(&mut self, event: &KeyboardEvent) {
        use autopilot::key::{Character, Code, KeyCode};

        let state = match event.event_type {
            KeyboardEventType::UP => false,
            KeyboardEventType::DOWN => true,
            // autopilot doesn't handle this, so just do nothing
            KeyboardEventType::REPEAT => return,
        };

        fn map_key(code: &str) -> Option<KeyCode> {
            match code {
                "Escape" => Some(KeyCode::Escape),
                "Enter" => Some(KeyCode::Return),
                "Backspace" => Some(KeyCode::Backspace),
                "Tab" => Some(KeyCode::Tab),
                "Space" => Some(KeyCode::Space),
                "CapsLock" => Some(KeyCode::CapsLock),
                "F1" => Some(KeyCode::F1),
                "F2" => Some(KeyCode::F2),
                "F3" => Some(KeyCode::F3),
                "F4" => Some(KeyCode::F4),
                "F5" => Some(KeyCode::F5),
                "F6" => Some(KeyCode::F6),
                "F7" => Some(KeyCode::F7),
                "F8" => Some(KeyCode::F8),
                "F9" => Some(KeyCode::F9),
                "F10" => Some(KeyCode::F10),
                "F11" => Some(KeyCode::F11),
                "F12" => Some(KeyCode::F12),
                "F13" => Some(KeyCode::F13),
                "F14" => Some(KeyCode::F14),
                "F15" => Some(KeyCode::F15),
                "F16" => Some(KeyCode::F16),
                "F17" => Some(KeyCode::F17),
                "F18" => Some(KeyCode::F18),
                "F19" => Some(KeyCode::F19),
                "F20" => Some(KeyCode::F20),
                "F21" => Some(KeyCode::F21),
                "F22" => Some(KeyCode::F22),
                "F23" => Some(KeyCode::F23),
                "F24" => Some(KeyCode::F24),
                "Home" => Some(KeyCode::Home),
                "ArrowUp" => Some(KeyCode::UpArrow),
                "PageUp" => Some(KeyCode::PageUp),
                "ArrowLeft" => Some(KeyCode::LeftArrow),
                "ArrowRight" => Some(KeyCode::RightArrow),
                "End" => Some(KeyCode::End),
                "ArrowDown" => Some(KeyCode::DownArrow),
                "PageDown" => Some(KeyCode::PageDown),
                "Delete" => Some(KeyCode::Delete),
                "ControlLeft" | "ControlRight" => Some(KeyCode::Control),
                "AltLeft" | "AltRight" => Some(KeyCode::Alt),
                "MetaLeft" | "MetaRight" => Some(KeyCode::Meta),
                "ShiftLeft" | "ShiftRight" => Some(KeyCode::Shift),
                _ => None,
            }
        }
        let key = map_key(&event.code);
        let mut flags = Vec::new();
        if event.ctrl {
            flags.push(autopilot::key::Flag::Control);
        }
        if event.alt {
            flags.push(autopilot::key::Flag::Alt);
        }
        if event.meta {
            flags.push(autopilot::key::Flag::Meta);
        }
        if event.shift {
            flags.push(autopilot::key::Flag::Shift);
        }
        match key {
            Some(key) => autopilot::key::toggle(&Code(key), state, &flags, 0),
            None => {
                for c in event.key.chars() {
                    autopilot::key::toggle(&Character(c), state, &flags, 0);
                }
            }
        }
    }

    fn set_capturable(&mut self, capturable: Box<dyn Capturable>) {
        self.capturable = capturable;
    }

    fn device_type(&self) -> InputDeviceType {
        InputDeviceType::AutoPilotDevice
    }
}<|MERGE_RESOLUTION|>--- conflicted
+++ resolved
@@ -37,23 +37,12 @@
             warn!("Failed to activate window, sending no input ({})", err);
             return;
         }
-<<<<<<< HEAD
-        let geometry = self.capturable.geometry();
-        if let Err(err) = geometry {
-            warn!("Failed to get window geometry, sending no input ({})", err);
-            return;
-        }
-        let (x_rel, y_rel, width_rel, height_rel) = match geometry.unwrap() {
+        let (x_rel, y_rel, width_rel, height_rel) = match self.capturable.geometry().unwrap() {
             Geometry::Relative(x, y, width, height) => (x, y, width, height),
-            _ => unreachable!(),
-=======
-        let (x_rel, y_rel, width_rel, height_rel) = match self.capturable.geometry_relative() {
-            Ok(g) => g,
-            Err(e) => {
-                warn!("Failed to get window geometry, sending no input ({})", e);
+            _ => {
+                warn!("Failed to get window geometry, sending no input");
                 return;
             }
->>>>>>> 6411ba45
         };
         #[cfg(not(target_os = "macos"))]
         let Size { width, height } = screen_size();

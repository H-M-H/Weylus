--- conflicted
+++ resolved
@@ -5,13 +5,8 @@
 test -d x264 || git clone --depth 1 -b stable https://code.videolan.org/videolan/x264.git x264
 test -d ffmpeg || git clone --depth 1 -b n7.0.2 https://git.ffmpeg.org/ffmpeg.git ffmpeg
 if [ "$TARGET_OS" == "linux" ]; then
-<<<<<<< HEAD
     test -d nv-codec-headers || git clone --branch n11.1.5.3 --depth 1 https://git.videolan.org/git/ffmpeg/nv-codec-headers.git
-    test -d libva || git clone --depth 1 -b 2.15.0 https://github.com/intel/libva
-=======
-    test -d nv-codec-headers || git clone --depth 1 https://git.videolan.org/git/ffmpeg/nv-codec-headers.git
     test -d libva || git clone --depth 1 -b 2.22.0 https://github.com/intel/libva
->>>>>>> e59a375d
 fi
 if [ "$TARGET_OS" == "windows" ]; then
     test -d nv-codec-headers || git clone --branch n11.1.5.3 --depth 1 https://git.videolan.org/git/ffmpeg/nv-codec-headers.git

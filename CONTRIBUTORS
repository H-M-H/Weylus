If you want to contribute to Weylus you have to agree to license your
contributions under the 3-Clause BSD License. To do so please add yourself to
the list of contributors below.

List of Contributors:

**************************
Robert Schroll
Daniel Rutz
<<<<<<< HEAD
OmegaRogue
=======
Philipp Urlbauer
>>>>>>> b332ec3d
**************************

3-Clause BSD License

Copyright 2020-Present above Contributors.

Redistribution and use in source and binary forms, with or without
modification, are permitted provided that the following conditions are met:

1. Redistributions of source code must retain the above copyright notice, this
list of conditions and the following disclaimer.

2. Redistributions in binary form must reproduce the above copyright notice,
this list of conditions and the following disclaimer in the documentation
and/or other materials provided with the distribution.

3. Neither the name of the copyright holder nor the names of its contributors
may be used to endorse or promote products derived from this software without
specific prior written permission.

THIS SOFTWARE IS PROVIDED BY THE COPYRIGHT HOLDERS AND CONTRIBUTORS "AS IS" AND
ANY EXPRESS OR IMPLIED WARRANTIES, INCLUDING, BUT NOT LIMITED TO, THE IMPLIED
WARRANTIES OF MERCHANTABILITY AND FITNESS FOR A PARTICULAR PURPOSE ARE
DISCLAIMED. IN NO EVENT SHALL THE COPYRIGHT HOLDER OR CONTRIBUTORS BE LIABLE
FOR ANY DIRECT, INDIRECT, INCIDENTAL, SPECIAL, EXEMPLARY, OR CONSEQUENTIAL
DAMAGES (INCLUDING, BUT NOT LIMITED TO, PROCUREMENT OF SUBSTITUTE GOODS OR
SERVICES; LOSS OF USE, DATA, OR PROFITS; OR BUSINESS INTERRUPTION) HOWEVER
CAUSED AND ON ANY THEORY OF LIABILITY, WHETHER IN CONTRACT, STRICT LIABILITY,
OR TORT (INCLUDING NEGLIGENCE OR OTHERWISE) ARISING IN ANY WAY OUT OF THE USE
OF THIS SOFTWARE, EVEN IF ADVISED OF THE POSSIBILITY OF SUCH DAMAGE.<|MERGE_RESOLUTION|>--- conflicted
+++ resolved
@@ -7,11 +7,8 @@
 **************************
 Robert Schroll
 Daniel Rutz
-<<<<<<< HEAD
+Philipp Urlbauer
 OmegaRogue
-=======
-Philipp Urlbauer
->>>>>>> b332ec3d
 **************************
 
 3-Clause BSD License

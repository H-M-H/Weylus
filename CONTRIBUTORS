If you want to contribute to Weylus you have to agree to license your
contributions under the 3-Clause BSD License. To do so please add yourself to
the list of contributors below.

List of Contributors:

**************************
Robert Schroll
Daniel Rutz
<<<<<<< HEAD
lyonbot
=======
Philipp Urlbauer
OmegaRogue
>>>>>>> e59a375d
**************************

3-Clause BSD License

Copyright 2020-Present above Contributors.

Redistribution and use in source and binary forms, with or without
modification, are permitted provided that the following conditions are met:

1. Redistributions of source code must retain the above copyright notice, this
list of conditions and the following disclaimer.

2. Redistributions in binary form must reproduce the above copyright notice,
this list of conditions and the following disclaimer in the documentation
and/or other materials provided with the distribution.

3. Neither the name of the copyright holder nor the names of its contributors
may be used to endorse or promote products derived from this software without
specific prior written permission.

THIS SOFTWARE IS PROVIDED BY THE COPYRIGHT HOLDERS AND CONTRIBUTORS "AS IS" AND
ANY EXPRESS OR IMPLIED WARRANTIES, INCLUDING, BUT NOT LIMITED TO, THE IMPLIED
WARRANTIES OF MERCHANTABILITY AND FITNESS FOR A PARTICULAR PURPOSE ARE
DISCLAIMED. IN NO EVENT SHALL THE COPYRIGHT HOLDER OR CONTRIBUTORS BE LIABLE
FOR ANY DIRECT, INDIRECT, INCIDENTAL, SPECIAL, EXEMPLARY, OR CONSEQUENTIAL
DAMAGES (INCLUDING, BUT NOT LIMITED TO, PROCUREMENT OF SUBSTITUTE GOODS OR
SERVICES; LOSS OF USE, DATA, OR PROFITS; OR BUSINESS INTERRUPTION) HOWEVER
CAUSED AND ON ANY THEORY OF LIABILITY, WHETHER IN CONTRACT, STRICT LIABILITY,
OR TORT (INCLUDING NEGLIGENCE OR OTHERWISE) ARISING IN ANY WAY OUT OF THE USE
OF THIS SOFTWARE, EVEN IF ADVISED OF THE POSSIBILITY OF SUCH DAMAGE.<|MERGE_RESOLUTION|>--- conflicted
+++ resolved
@@ -7,12 +7,9 @@
 **************************
 Robert Schroll
 Daniel Rutz
-<<<<<<< HEAD
 lyonbot
-=======
 Philipp Urlbauer
 OmegaRogue
->>>>>>> e59a375d
 **************************
 
 3-Clause BSD License

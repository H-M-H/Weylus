#include <errno.h>
#include <fcntl.h>
#include <limits.h>
#include <linux/input-event-codes.h>
#include <linux/input.h>
#include <linux/uinput.h>
#include <signal.h>
#include <stdint.h>
#include <stdio.h>
#include <stdlib.h>
#include <string.h>
#include <unistd.h>

#include "../error.h"

#define ABS_MAXVAL 65535

void setup_abs(int fd, int code, int minimum, int maximum, int resolution, Error* err)
{
	if (ioctl(fd, UI_SET_ABSBIT, code) < 0)
		ERROR(err, 1, "error: ioctl UI_SET_ABSBIT, code %#x", code);

	struct uinput_abs_setup abs_setup;
	memset(&abs_setup, 0, sizeof(abs_setup));
	abs_setup.code = code;
	abs_setup.absinfo.value = 0;
	abs_setup.absinfo.minimum = minimum;
	abs_setup.absinfo.maximum = maximum;
	abs_setup.absinfo.fuzz = 0;
	abs_setup.absinfo.flat = 0;
	// units/mm
	abs_setup.absinfo.resolution = resolution;
	if (ioctl(fd, UI_ABS_SETUP, &abs_setup) < 0)
		ERROR(err, 1, "error: UI_ABS_SETUP, code: %#x", code);
}

void setup(int fd, const char* name, Error* err)
{

	struct uinput_setup setup;
	memset(&setup, 0, sizeof(setup));
	strncpy(setup.name, name, UINPUT_MAX_NAME_SIZE - 1);
	setup.id.bustype = BUS_VIRTUAL;
	setup.id.vendor = 0x1701;
	setup.id.product = 0x1701;
	setup.id.version = 0x0001;
	setup.ff_effects_max = 0;
	if (ioctl(fd, UI_DEV_SETUP, &setup) < 0)
		ERROR(err, 1, "error: UI_DEV_SETUP");
}

void init_keyboard(int fd, const char* name, Error* err)
{
	// enable synchronization
	if (ioctl(fd, UI_SET_EVBIT, EV_SYN) < 0)
		ERROR(err, 1, "error: ioctl UI_SET_EVBIT EV_SYN");

	// enable keys
	if (ioctl(fd, UI_SET_EVBIT, EV_KEY) < 0)
		ERROR(err, 1, "error: ioctl UI_SET_EVBIT EV_KEY");

	// enable all the keys!
	for (int keycode = KEY_ESC; keycode <= KEY_MICMUTE; ++keycode)
		if (ioctl(fd, UI_SET_KEYBIT, keycode) < 0)
			ERROR(err, 1, "error: ioctl UI_SET_KEYBIT %x", keycode);

	// TODO: figure if scancodes are needed
	// if (ioctl(fd, UI_SET_EVBIT, EV_MSC) < 0)
	// 	ERROR(err, 1, "error: ioctl UI_SET_EVBIT EV_MSC");
	// if (ioctl(fd, UI_SET_MSCBIT, MSC_SCAN) < 0)
	// 	ERROR(err, 1, "error: ioctl UI_SET_MSCBIT MSC_SCAN");

	setup(fd, name, err);
	OK_OR_ABORT(err);

	if (ioctl(fd, UI_DEV_CREATE) < 0)
		ERROR(err, 1, "error: ioctl");
}

void init_mouse(int fd, const char* name, Error* err)
{
	// enable synchronization
	if (ioctl(fd, UI_SET_EVBIT, EV_SYN) < 0)
		ERROR(err, 1, "error: ioctl UI_SET_EVBIT EV_SYN");

	if (ioctl(fd, UI_SET_PROPBIT, INPUT_PROP_DIRECT) < 0)
		ERROR(err, 1, "error: ioctl UI_SET_PROPBIT INPUT_PROP_DIRECT");

	// enable buttons
	if (ioctl(fd, UI_SET_EVBIT, EV_KEY) < 0)
		ERROR(err, 1, "error: ioctl UI_SET_EVBIT EV_KEY");
	if (ioctl(fd, UI_SET_KEYBIT, BTN_LEFT) < 0)
		ERROR(err, 1, "error: ioctl UI_SET_KEYBIT BTN_LEFT");
<<<<<<< HEAD
	if (ioctl(fd, UI_SET_KEYBIT, BTN_RIGHT) < 0)
		ERROR(err, 1, "error: ioctl UI_SET_KEYBIT BTN_RIGHT");
	if (ioctl(fd, UI_SET_KEYBIT, BTN_MIDDLE) < 0)
		ERROR(err, 1, "error: ioctl UI_SET_KEYBIT BTN_MIDDLE");

	// enable scrolling
	if (ioctl(fd, UI_SET_EVBIT, EV_REL) < 0)
		ERROR(err, 1, "error: ioctl UI_SET_EVBIT EV_REL");
	if (ioctl(fd, UI_SET_RELBIT, REL_WHEEL) < 0)
		ERROR(err, 1, "error: ioctl UI_SET_RELBIT REL_WHEEL");
	if (ioctl(fd, UI_SET_RELBIT, REL_HWHEEL) < 0)
		ERROR(err, 1, "error: ioctl UI_SET_RELBIT REL_HWHEEL");
	if (ioctl(fd, UI_SET_RELBIT, REL_WHEEL_HI_RES) < 0)
		ERROR(err, 1, "error: ioctl UI_SET_RELBIT REL_WHEEL_HI_RES");
	if (ioctl(fd, UI_SET_RELBIT, REL_HWHEEL_HI_RES) < 0)
		ERROR(err, 1, "error: ioctl UI_SET_RELBIT REL_HWHEEL_HI_RES");
=======
>>>>>>> 92a9d884

	// setup sending timestamps
	if (ioctl(fd, UI_SET_EVBIT, EV_MSC) < 0)
		ERROR(err, 1, "error: ioctl UI_SET_EVBIT EV_MSC");
	if (ioctl(fd, UI_SET_MSCBIT, MSC_TIMESTAMP) < 0)
		ERROR(err, 1, "error: ioctl UI_SET_MSCBIT MSC_TIMESTAMP");

	if (ioctl(fd, UI_SET_EVBIT, EV_ABS) < 0)
		ERROR(err, 1, "error: ioctl UI_SET_EVBIT EV_ABS");

	setup_abs(fd, ABS_X, 0, ABS_MAXVAL, 0, err);
	OK_OR_ABORT(err);
	setup_abs(fd, ABS_Y, 0, ABS_MAXVAL, 0, err);
	OK_OR_ABORT(err);

	setup(fd, name, err);
	OK_OR_ABORT(err);

	if (ioctl(fd, UI_DEV_CREATE) < 0)
		ERROR(err, 1, "error: ioctl");
}

void init_stylus(int fd, const char* name, Error* err)
{
	// enable synchronization
	if (ioctl(fd, UI_SET_EVBIT, EV_SYN) < 0)
		ERROR(err, 1, "error: ioctl UI_SET_EVBIT EV_SYN");

	if (ioctl(fd, UI_SET_PROPBIT, INPUT_PROP_DIRECT) < 0)
		ERROR(err, 1, "error: ioctl UI_SET_PROPBIT INPUT_PROP_DIRECT");

	// enable buttons
	if (ioctl(fd, UI_SET_EVBIT, EV_KEY) < 0)
		ERROR(err, 1, "error: ioctl UI_SET_EVBIT EV_KEY");
	if (ioctl(fd, UI_SET_KEYBIT, BTN_TOOL_PEN) < 0)
		ERROR(err, 1, "error: ioctl UI_SET_KEYBIT BTN_TOOL_PEN");
	if (ioctl(fd, UI_SET_KEYBIT, BTN_TOOL_RUBBER) < 0)
		ERROR(err, 1, "error: ioctl UI_SET_KEYBIT BTN_TOOL_RUBBER");
	if (ioctl(fd, UI_SET_KEYBIT, BTN_TOUCH) < 0)
		ERROR(err, 1, "error: ioctl UI_SET_KEYBIT BTN_TOUCH");

	// setup sending timestamps
	if (ioctl(fd, UI_SET_EVBIT, EV_MSC) < 0)
		ERROR(err, 1, "error: ioctl UI_SET_EVBIT EV_MSC");
	if (ioctl(fd, UI_SET_MSCBIT, MSC_TIMESTAMP) < 0)
		ERROR(err, 1, "error: ioctl UI_SET_MSCBIT MSC_TIMESTAMP");

	if (ioctl(fd, UI_SET_EVBIT, EV_ABS) < 0)
		ERROR(err, 1, "error: ioctl UI_SET_EVBIT EV_ABS");

	setup_abs(fd, ABS_X, 0, ABS_MAXVAL, 12, err);
	OK_OR_ABORT(err);
	setup_abs(fd, ABS_Y, 0, ABS_MAXVAL, 12, err);
	OK_OR_ABORT(err);
	setup_abs(fd, ABS_PRESSURE, 0, ABS_MAXVAL, 12, err);
	OK_OR_ABORT(err);
	setup_abs(fd, ABS_TILT_X, -90, 90, 12, err);
	OK_OR_ABORT(err);
	setup_abs(fd, ABS_TILT_Y, -90, 90, 12, err);
	OK_OR_ABORT(err);

	setup(fd, name, err);
	OK_OR_ABORT(err);

	if (ioctl(fd, UI_DEV_CREATE) < 0)
		ERROR(err, 1, "error: ioctl");
}

void init_touch(int fd, const char* name, Error* err)
{
	// enable synchronization
	if (ioctl(fd, UI_SET_EVBIT, EV_SYN) < 0)
		ERROR(err, 1, "error: ioctl UI_SET_EVBIT EV_SYN");

	if (ioctl(fd, UI_SET_PROPBIT, INPUT_PROP_DIRECT) < 0)
		ERROR(err, 1, "error: ioctl UI_SET_PROPBIT INPUT_PROP_DIRECT");

	if (ioctl(fd, UI_SET_EVBIT, EV_KEY) < 0)
		ERROR(err, 1, "error: ioctl UI_SET_EVBIT EV_KEY");
	if (ioctl(fd, UI_SET_KEYBIT, BTN_TOUCH) < 0)
		ERROR(err, 1, "error: ioctl UI_SET_KEYBIT");
	if (ioctl(fd, UI_SET_KEYBIT, BTN_TOOL_FINGER) < 0)
		ERROR(err, 1, "error: ioctl UI_SET_KEYBIT");
	if (ioctl(fd, UI_SET_KEYBIT, BTN_TOOL_DOUBLETAP) < 0)
		ERROR(err, 1, "error: ioctl UI_SET_KEYBIT");
	if (ioctl(fd, UI_SET_KEYBIT, BTN_TOOL_TRIPLETAP) < 0)
		ERROR(err, 1, "error: ioctl UI_SET_KEYBIT");
	if (ioctl(fd, UI_SET_KEYBIT, BTN_TOOL_QUADTAP) < 0)
		ERROR(err, 1, "error: ioctl UI_SET_KEYBIT");
	if (ioctl(fd, UI_SET_KEYBIT, BTN_TOOL_QUINTTAP) < 0)
		ERROR(err, 1, "error: ioctl UI_SET_KEYBIT");

	// setup sending timestamps
	if (ioctl(fd, UI_SET_EVBIT, EV_MSC) < 0)
		ERROR(err, 1, "error: ioctl UI_SET_EVBIT EV_MSC");
	if (ioctl(fd, UI_SET_MSCBIT, MSC_TIMESTAMP) < 0)
		ERROR(err, 1, "error: ioctl UI_SET_MSCBIT MSC_TIMESTAMP");

	if (ioctl(fd, UI_SET_EVBIT, EV_ABS) < 0)
		ERROR(err, 1, "error: ioctl UI_SET_EVBIT EV_ABS");

	setup_abs(fd, ABS_X, 0, ABS_MAXVAL, 200, err);
	OK_OR_ABORT(err);
	setup_abs(fd, ABS_Y, 0, ABS_MAXVAL, 200, err);
	OK_OR_ABORT(err);

	// 5 fingers 5 multitouch slots.
	setup_abs(fd, ABS_MT_SLOT, 0, 4, 0, err);
	OK_OR_ABORT(err);
	setup_abs(fd, ABS_MT_TRACKING_ID, 0, 4, 0, err);
	OK_OR_ABORT(err);
	setup_abs(fd, ABS_MT_POSITION_X, 0, ABS_MAXVAL, 200, err);
	OK_OR_ABORT(err);
	setup_abs(fd, ABS_MT_POSITION_Y, 0, ABS_MAXVAL, 200, err);
	OK_OR_ABORT(err);
	setup_abs(fd, ABS_MT_PRESSURE, 0, ABS_MAXVAL, 0, err);
	OK_OR_ABORT(err);
	setup_abs(fd, ABS_MT_TOUCH_MAJOR, 0, ABS_MAXVAL, 12, err);
	OK_OR_ABORT(err);
	setup_abs(fd, ABS_MT_TOUCH_MINOR, 0, ABS_MAXVAL, 12, err);
	OK_OR_ABORT(err);
	// PointerEvent only gives partial orientation of the touch ellipse
	setup_abs(fd, ABS_MT_ORIENTATION, 0, 1, 0, err);
	OK_OR_ABORT(err);

	setup(fd, name, err);
	OK_OR_ABORT(err);

	if (ioctl(fd, UI_DEV_CREATE) < 0)
		ERROR(err, 1, "error: ioctl");
}

int init_uinput_keyboard(const char* name, Error* err)
{
	int device;

	if ((device = open("/dev/uinput", O_WRONLY | O_NONBLOCK)) < 0)
		fill_error(err, 101, "error: failed to open /dev/uinput");
	else
	{
		init_keyboard(device, name, err);
	}
	return device;
}

int init_uinput_stylus(const char* name, Error* err)
{
	int device;

	if ((device = open("/dev/uinput", O_WRONLY | O_NONBLOCK)) < 0)
		fill_error(err, 101, "error: failed to open /dev/uinput");
	else
	{
		init_stylus(device, name, err);
	}
	return device;
}

int init_uinput_mouse(const char* name, Error* err)
{
	int device;

	if ((device = open("/dev/uinput", O_WRONLY | O_NONBLOCK)) < 0)
		fill_error(err, 101, "error: failed to open /dev/uinput");
	else
	{
		init_mouse(device, name, err);
	}
	return device;
}

int init_uinput_touch(const char* name, Error* err)
{
	int device;

	if ((device = open("/dev/uinput", O_WRONLY | O_NONBLOCK)) < 0)
		fill_error(err, 101, "error: failed to open /dev/uinput");
	else
	{
		init_touch(device, name, err);
	}
	return device;
}

void destroy_uinput_device(int fd)
{
	ioctl(fd, UI_DEV_DESTROY);
	close(fd);
}

void send_uinput_event(int device, int type, int code, int value, Error* err)
{
	struct input_event ev;
	ev.type = type;
	ev.code = code;
	ev.value = value;
	if (write(device, &ev, sizeof(ev)) < 0)
		ERROR(err, 1, "error writing to device, filedescriptor: %d)", device);
}<|MERGE_RESOLUTION|>--- conflicted
+++ resolved
@@ -91,7 +91,6 @@
 		ERROR(err, 1, "error: ioctl UI_SET_EVBIT EV_KEY");
 	if (ioctl(fd, UI_SET_KEYBIT, BTN_LEFT) < 0)
 		ERROR(err, 1, "error: ioctl UI_SET_KEYBIT BTN_LEFT");
-<<<<<<< HEAD
 	if (ioctl(fd, UI_SET_KEYBIT, BTN_RIGHT) < 0)
 		ERROR(err, 1, "error: ioctl UI_SET_KEYBIT BTN_RIGHT");
 	if (ioctl(fd, UI_SET_KEYBIT, BTN_MIDDLE) < 0)
@@ -108,8 +107,6 @@
 		ERROR(err, 1, "error: ioctl UI_SET_RELBIT REL_WHEEL_HI_RES");
 	if (ioctl(fd, UI_SET_RELBIT, REL_HWHEEL_HI_RES) < 0)
 		ERROR(err, 1, "error: ioctl UI_SET_RELBIT REL_HWHEEL_HI_RES");
-=======
->>>>>>> 92a9d884
 
 	// setup sending timestamps
 	if (ioctl(fd, UI_SET_EVBIT, EV_MSC) < 0)
